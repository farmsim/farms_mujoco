--- conflicted
+++ resolved
@@ -49,15 +49,6 @@
         self.data: AnimatData = kwargs.pop('data', None)
         self._controller: AnimatController = kwargs.pop('controller', None)
         self.animat_options: AnimatOptions = kwargs.pop('animat_options', None)
-<<<<<<< HEAD
-        self.maps: Dict = {
-            'sensors': {}, 'ctrl': {},
-            'xpos': {}, 'qpos': {}, 'xfrc': {}, 'geoms': {},
-            'links': {}, 'joints': {}, 'contacts': {}, 'xfrc': {},
-            'muscles': {}
-        }
-=======
->>>>>>> 1049052b
         self.external_force: float = kwargs.pop('external_force', 0.2)
         self._restart: bool = kwargs.pop('restart', True)
         self._callbacks: List[TaskCallback] = kwargs.pop('callbacks', [])
@@ -71,6 +62,7 @@
             'sensors': {}, 'ctrl': {},
             'xpos': {}, 'qpos': {}, 'geoms': {},
             'links': {}, 'joints': {}, 'contacts': {}, 'xfrc': {},
+            'muscles': {}
         }
         assert not kwargs, kwargs
 
@@ -152,22 +144,12 @@
         for callback in self._callbacks:
             callback.initialize_episode(task=self, physics=physics)
 
-<<<<<<< HEAD
         # Mujoco callbacks for muscle
         set_callback("mjcb_act_gain", mjcb_muscle_gain)
         set_callback("mjcb_act_bias", mjcb_muscle_bias)
 
-    def before_step(self, action, physics: Physics):
-        """Operations before physics step"""
-
-        # Checks
-        assert self.iteration < self.n_iterations
-
-        # Sensors
-=======
     def update_sensors(self, physics: Physics):
         """Update sensors"""
->>>>>>> 1049052b
         physics2data(
             physics=physics,
             iteration=self.iteration,
@@ -251,19 +233,16 @@
             np.argwhere(ctrl_names == f'actuator_torque_{joint}')[0, 0]
             for joint in self._controller.joints_names[ControlType.TORQUE]
         ]
-<<<<<<< HEAD
         self.maps['ctrl']['mus'] = [
             np.argwhere(ctrl_names == f'actuator_muscle_{name}')[0, 0]
-            for name in self._controller.muscle_names
+            for name in self._controller.muscles_names
         ]
         # Filter only actuated joints
-=======
         qpos_spring = physics.named.model.qpos_spring
         self.maps['ctrl']['springref'] = {
             joint: qpos_spring.axes.row.convert_key_item(joint)
             for joint_i, joint in enumerate(qpos_spring.axes.row.names)
         }
->>>>>>> 1049052b
         act_trnid = physics.named.model.actuator_trnid
         act_trntype = physics.named.model.actuator_trntype
         jnt_names = physics.named.model.jnt_type.axes.row.names
@@ -304,27 +283,14 @@
         if self._controller.joints_names[ControlType.POSITION]:
             self.step_joints_control_position(physics, current_time)
         if self._controller.joints_names[ControlType.TORQUE]:
-<<<<<<< HEAD
-            joints_torques = self._controller.torques(
-                iteration=self.iteration,
-                time=current_time,
-                timestep=self.timestep,
-            )
-            torques = self.units.torques
-            physics.data.ctrl[self.maps['ctrl']['trq']] = [
-                joints_torques[joint]*torques
-                for joint
-                in self._controller.joints_names[ControlType.TORQUE]
-            ]
-        if self._controller.muscle_names:
+            self.step_joints_control_torque(physics, current_time)
+        if self._controller.muscles_names:
             muscles_excitations = self._controller.excitations(
                 iteration=self.iteration,
                 time=current_time,
                 timestep=self.timestep
             )
             physics.data.ctrl[self.maps['ctrl']['mus']] = muscles_excitations
-=======
-            self.step_joints_control_torque(physics, current_time)
 
     def step_joints_control_position(self, physics: Physics, time: float):
         """Step position control"""
@@ -362,7 +328,6 @@
         springref_map = self.maps['ctrl']['springref']
         for joint, value in springrefs.items():
             qpos_spring[springref_map[joint]] = value
->>>>>>> 1049052b
 
     def after_step(self, physics: Physics):
         """Operations after physics step"""
