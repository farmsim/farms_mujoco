--- conflicted
+++ resolved
@@ -152,15 +152,11 @@
         for callback in self._callbacks:
             callback.initialize_episode(task=self, physics=physics)
 
-<<<<<<< HEAD
         # Mujoco callbacks for muscle
         set_callback("mjcb_act_gain", mjcb_muscle_gain)
         set_callback("mjcb_act_bias", mjcb_muscle_bias)
 
-    def update_sensors(self, physics: Physics):
-=======
     def update_sensors(self, physics: Physics, links_only=False):
->>>>>>> 3521fba5
         """Update sensors"""
         physics2data(
             physics=physics,
