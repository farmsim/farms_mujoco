--- conflicted
+++ resolved
@@ -179,11 +179,12 @@
                 pos=[pos*units.meters for pos in sdf_joint.pose[:3]],
                 # euler=sdf_joint.pose[3:],  # Euler not supported in joint
                 type='hinge',
-<<<<<<< HEAD
-                damping=damping*units.damping,
-                frictionloss=frictionloss,
-                limited=True,
-                range=sdf_joint.axis.limits[:2]
+                damping=0,
+                stiffness=0,
+                springref=0,
+                frictionloss=0,
+                limited=True if sdf_joint.axis.limits else False,
+                range=sdf_joint.axis.limits[:2] if sdf_joint.axis.limits else [-1.0, 1.0]
             )
             mjcf_map['joints'][sdf_joint.name] = joint
         elif sdf_joint.type in ('prismatic'):
@@ -194,16 +195,12 @@
                 pos=[pos*units.meters for pos in sdf_joint.pose[:3]],
                 # euler=sdf_joint.pose[3:],  # Euler not supported in joint
                 type='slide',
-                damping=damping*units.damping,
-                frictionloss=frictionloss,
-                limited=True,
-                range=sdf_joint.axis.limits[:2]
-=======
                 damping=0,
                 stiffness=0,
                 springref=0,
                 frictionloss=0,
->>>>>>> 1049052b
+                limited=True if sdf_joint.axis.limits else False,
+                range=sdf_joint.axis.limits[:2] if sdf_joint.axis.limits else [-1.0, 1.0]
             )
             mjcf_map['joints'][sdf_joint.name] = joint
 
@@ -610,7 +607,6 @@
     mjcf_model = kwargs.pop('mjcf_model', None)
     model_name = kwargs.pop('model_name', None)
     fixed_base = kwargs.pop('fixed_base', False)
-    self_collisions = kwargs.pop('self_collisions', False)
     concave = kwargs.pop('concave', False)
     use_site = kwargs.pop('use_site', False)
     use_sensors = kwargs.pop('use_sensors', False)
@@ -620,11 +616,8 @@
     use_actuator_sensors = kwargs.pop('use_actuator_sensors', True)
     use_muscle_sensors = kwargs.pop('use_muscle_sensors', True)
     use_actuators = kwargs.pop('use_actuators', False)
-<<<<<<< HEAD
     use_muscles = kwargs.pop('use_muscles', True)
-=======
     solref = kwargs.get('solref', None)
->>>>>>> 1049052b
 
     # Position
     act_pos_ctrllimited = kwargs.pop('act_pos_ctrllimited', False)
@@ -690,10 +683,6 @@
             sdf_parent=sdf,
             free=not fixed_base,
             use_site=use_site,
-<<<<<<< HEAD
-            self_collisions=self_collisions,
-=======
->>>>>>> 1049052b
             concave=concave,
             units=units,
             **kwargs
@@ -1076,7 +1065,6 @@
         mjcf_model=mjcf_model,
         model_name='arena',
         fixed_base=True,
-        self_collisions=True,
         concave=False,
         simulation_options=simulation_options,
         friction=[0, 0, 0],
@@ -1115,6 +1103,7 @@
         use_sensors=True,
         use_link_sensors=False,
         use_link_vel_sensors=True,
+        use_joint_sensors=False,
         use_actuators=True,
         animat_options=animat_options,
         simulation_options=simulation_options,
@@ -1131,13 +1120,6 @@
     mjcf_model.compiler.boundinertia = MIN_INERTIA*units.inertia
     mjcf_model.compiler.balanceinertia = False
     mjcf_model.compiler.inertiafromgeom = False
-<<<<<<< HEAD
-    mjcf_model.compiler.convexhull = False
-    mjcf_model.compiler.discardvisual = kwargs.pop('discardvisual', False)
-    # Disable lengthrange computation for muscles
-    mjcf_model.compiler.lengthrange.mode = "none"
-    mjcf_model.compiler.lengthrange.useexisting = True
-=======
     mjcf_model.compiler.convexhull = True
     mjcf_model.compiler.fusestatic = True
     mjcf_model.compiler.discardvisual = kwargs.pop(
@@ -1146,7 +1128,9 @@
         if simulation_options is not None
         else False
     )
->>>>>>> 1049052b
+    # Disable lengthrange computation for muscles
+    mjcf_model.compiler.lengthrange.mode = "none"
+    mjcf_model.compiler.lengthrange.useexisting = True
 
     # Statistic
     scale = 1
