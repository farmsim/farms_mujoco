--- conflicted
+++ resolved
@@ -450,16 +450,10 @@
 
 def physicsjointssensors2data(physics, iteration, data, sensor_maps, units):
     """Sensors data collection"""
-    data.sensors.joints.array[iteration, :, sc.joint_position] = (
-        physics.data.sensordata[sensor_maps['jointpos2data']]
-    )
-    data.sensors.joints.array[iteration, :, sc.joint_velocity] = (
-        physics.data.sensordata[sensor_maps['jointvel2data']]
-    )/units.angular_velocity
     # TODO: Check the units
     data.sensors.joints.array[iteration, :, sc.joint_limit_force] = (
         physics.data.sensordata[sensor_maps['jointlimitfrc2data']]
-    )/units.newtons
+    )/units.torques
 
 
 def physicsjoints2data(physics, iteration, data, sensor_maps, units):
@@ -494,22 +488,8 @@
     sensor_maps = maps['sensors']
     physicslinks2data(physics, iteration, data, sensor_maps, units)
     physicslinksvelsensors2data(physics, iteration, data, sensor_maps, units)
-<<<<<<< HEAD
-    physicsjoints2data(physics, iteration, data, sensor_maps, units)
-    physicsjointssensors2data(physics, iteration, data, sensor_maps, units)
-    physicsactuators2data(physics, iteration, data, sensor_maps, units)
-    if data.sensors.muscles.names:
-        physics_muscles_sensors2data(physics, iteration, data, sensor_maps, units)
-    cycontacts2data(
-        physics=physics,
-        iteration=iteration,
-        data=data.sensors.contacts,
-        geompair2data=sensor_maps['geompair2data'],
-        meters=units.meters,
-        newtons=units.newtons,
-    )
-=======
     if not links_only:
+        physicsjointssensors2data(physics, iteration, data, sensor_maps, units)
         physicsjoints2data(physics, iteration, data, sensor_maps, units)
         physicsactuators2data(physics, iteration, data, sensor_maps, units)
         cycontacts2data(
@@ -520,4 +500,5 @@
             meters=units.meters,
             newtons=units.newtons,
         )
->>>>>>> 3521fba5
+        if data.sensors.muscles.names:
+            physics_muscles_sensors2data(physics, iteration, data, sensor_maps, units)