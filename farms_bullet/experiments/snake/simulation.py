"""Snake simulation"""

from ...animats.amphibious.simulation import AmphibiousSimulation
from .animat import Snake


class SnakeSimulation(AmphibiousSimulation):
    """Salamander simulation"""

    def __init__(self, simulation_options, animat_options, *args, **kwargs):
        animat = Snake(
            animat_options,
            simulation_options.timestep,
            simulation_options.n_iterations,
            simulation_options.units
        )
        super(SnakeSimulation, self).__init__(
            simulation_options,
            animat,
            *args,
            **kwargs
        )
<<<<<<< HEAD
        # Logging
        self.logger = SensorsLogger(self.elements.animat.sensors)
        # Interface
        self.interface = Interfaces(int(10*1e-3/simulation_options.timestep))
        if not self.options.headless:
            self.interface.init_camera(
                target_identity=(
                    self.elements.animat.identity
                    if not self.options.free_camera
                    else None
                ),
                timestep=self.options.timestep,
                rotating_camera=self.options.rotating_camera,
                top_camera=self.options.top_camera
            )
            self.interface.init_debug(animat_options=self.elements.animat.options)

        if self.options.record and not self.options.headless:
            skips = int(2e-2/simulation_options.timestep)  # 50 fps
            self.interface.init_video(
                target_identity=self.elements.animat.identity,
                simulation_options=simulation_options,
                fps=1./(skips*simulation_options.timestep),
                pitch=-45,
                yaw=0,
                skips=skips,
                motion_filter=2*skips*simulation_options.timestep,
                distance=1,
                rotating_camera=self.options.rotating_camera,
                top_camera=self.options.top_camera
            )
        # Real-time handling
        self.tic_rt = np.zeros(2)
        # Simulation state
        self.simulation_state = None
        self.save()

    @property
    def animat(self):
        """Snake animat"""
        return self.elements.animat

    def pre_step(self, sim_step):
        """New step"""
        play = True
        # if not(sim_step % 10000) and sim_step > 0:
        #     pybullet.restoreState(self.simulation_state)
        #     state = self.elements.animat.data.state
        #     state.array[self.elements.animat.data.iteration] = (
        #         state.default_initial_state()
        #     )
        if not self.options.headless:
            play = self.interface.user_params.play.value
            if not sim_step % 100:
                self.interface.user_params.update()
            if not play:
                time.sleep(0.5)
                self.interface.user_params.update()
        return play

    def step(self, sim_step):
        """Simulation step"""
        self.tic_rt[0] = time.time()
        # Interface
        if not self.options.headless:
            if self.elements.animat.options.transition:
                self.interface.user_params.drive_speed.value = (
                    1+4*sim_step/self.options.n_iterations
                )
                self.interface.user_params.drive_speed.changed = True
            self.animat_interface()
        # Animat sensors
        self.elements.animat.sensors.update(sim_step)
        if sim_step < self.options.n_iterations-1:
            # Plugins
            if (
                    self.elements.animat.options.physics.viscous
                    and self.elements.animat.options.control.drives.forward > 3
            ):
                # Swimming
                self.elements.animat.viscous_swimming_forces(sim_step)
            if (
                    self.elements.animat.options.physics.viscous
                    or self.elements.animat.options.physics.sph
            ):
                self.elements.animat.apply_swimming_forces(sim_step)
            if self.elements.animat.options.show_hydrodynamics:
                self.elements.animat.draw_hydrodynamics(sim_step)
            # Control animat
            self.elements.animat.controller.control()
            # Physics step
            pybullet.stepSimulation()
            sim_step += 1
            # Camera
            if not self.options.headless:
                if self.options.record:
                    self.interface.video.record(sim_step)
                # User camera
                self.interface.camera.update()
            # Real-time
            self.tic_rt[1] = time.time()
            if (
                    not self.options.fast
                    and self.interface.user_params.rtl.value < 2.99
            ):
                real_time_handing(
                    self.options.timestep,
                    self.tic_rt,
                    rtl=self.interface.user_params.rtl.value
                )

    def animat_interface(self):
        """Animat interface"""
        # Camera zoom
        if self.interface.user_params.zoom.changed:
            self.interface.camera.set_zoom(
                self.interface.user_params.zoom.value
            )
        # Body offset
        if self.interface.user_params.body_offset.changed:
            self.elements.animat.options.control.network.joints.body_offsets = (
                self.interface.user_params.body_offset.value
            )
            self.elements.animat.controller.network.update(
                self.elements.animat.options
            )
            self.interface.user_params.body_offset.changed = False
        # Drives
        if self.interface.user_params.drive_speed.changed:
            self.elements.animat.options.control.drives.forward = (
                self.interface.user_params.drive_speed.value
            )
            self.elements.animat.controller.network.update(
                self.elements.animat.options
            )
            if self.elements.animat.options.physics.viscous:
                if self.elements.animat.options.control.drives.forward > 3:
                    pybullet.setGravity(0, 0, -0.01*self.options.units.gravity)
                else:
                    pybullet.setGravity(0, 0, -9.81*self.options.units.gravity)
            else:
                pybullet.setGravity(0, 0, -9.81*self.options.units.gravity)
            self.interface.user_params.drive_speed.changed = False
        # Turning
        if self.interface.user_params.drive_turn.changed:
            self.elements.animat.options.control.drives.turning = (
                self.interface.user_params.drive_turn.value
            )
            self.elements.animat.controller.network.update(
                self.elements.animat.options
            )
            self.interface.user_params.drive_turn.changed = False
=======
>>>>>>> 0d9aa6dd


def main(simulation_options=None, animat_options=None):
    """Main"""

    # Parse command line arguments
    if not simulation_options:
        simulation_options = SimulationOptions.with_clargs()
    if not animat_options:
        animat_options = SalamanderOptions()
        animat_options.morphology.n_joints_body = 12

    # Setup simulation
    print("Creating simulation")
    sim = SnakeSimulation(
        simulation_options=simulation_options,
        animat_options=animat_options
    )

    # Run simulation
    print("Running simulation")
    sim.run()

    # Analyse results
    print("Analysing simulation")
    sim.postprocess(
        iteration=sim.iteration,
        plot=simulation_options.plot,
        log_path=simulation_options.log_path,
        log_extension=simulation_options.log_extension,
        record=sim.options.record and not sim.options.headless
    )
    if simulation_options.log_path:
        np.save(
            simulation_options.log_path+"/hydrodynamics.npy",
            sim.elements.animat.data.sensors.hydrodynamics.array
        )

    sim.end()


def main_parallel():
    """Simulation with multiprocessing"""
    from multiprocessing import Pool

    # Parse command line arguments
    sim_options = SimulationOptions.with_clargs()

    # Create Pool
    pool = Pool(2)

    # Run simulation
    pool.map(main, [sim_options, sim_options])
    print("Done")


if __name__ == '__main__':
    # main_parallel()
    main()<|MERGE_RESOLUTION|>--- conflicted
+++ resolved
@@ -1,6 +1,10 @@
 """Snake simulation"""
 
+import numpy as np
+
+from ...simulations.simulation_options import SimulationOptions
 from ...animats.amphibious.simulation import AmphibiousSimulation
+from ...animats.amphibious.animat_options import AmphibiousOptions
 from .animat import Snake
 
 
@@ -20,161 +24,6 @@
             *args,
             **kwargs
         )
-<<<<<<< HEAD
-        # Logging
-        self.logger = SensorsLogger(self.elements.animat.sensors)
-        # Interface
-        self.interface = Interfaces(int(10*1e-3/simulation_options.timestep))
-        if not self.options.headless:
-            self.interface.init_camera(
-                target_identity=(
-                    self.elements.animat.identity
-                    if not self.options.free_camera
-                    else None
-                ),
-                timestep=self.options.timestep,
-                rotating_camera=self.options.rotating_camera,
-                top_camera=self.options.top_camera
-            )
-            self.interface.init_debug(animat_options=self.elements.animat.options)
-
-        if self.options.record and not self.options.headless:
-            skips = int(2e-2/simulation_options.timestep)  # 50 fps
-            self.interface.init_video(
-                target_identity=self.elements.animat.identity,
-                simulation_options=simulation_options,
-                fps=1./(skips*simulation_options.timestep),
-                pitch=-45,
-                yaw=0,
-                skips=skips,
-                motion_filter=2*skips*simulation_options.timestep,
-                distance=1,
-                rotating_camera=self.options.rotating_camera,
-                top_camera=self.options.top_camera
-            )
-        # Real-time handling
-        self.tic_rt = np.zeros(2)
-        # Simulation state
-        self.simulation_state = None
-        self.save()
-
-    @property
-    def animat(self):
-        """Snake animat"""
-        return self.elements.animat
-
-    def pre_step(self, sim_step):
-        """New step"""
-        play = True
-        # if not(sim_step % 10000) and sim_step > 0:
-        #     pybullet.restoreState(self.simulation_state)
-        #     state = self.elements.animat.data.state
-        #     state.array[self.elements.animat.data.iteration] = (
-        #         state.default_initial_state()
-        #     )
-        if not self.options.headless:
-            play = self.interface.user_params.play.value
-            if not sim_step % 100:
-                self.interface.user_params.update()
-            if not play:
-                time.sleep(0.5)
-                self.interface.user_params.update()
-        return play
-
-    def step(self, sim_step):
-        """Simulation step"""
-        self.tic_rt[0] = time.time()
-        # Interface
-        if not self.options.headless:
-            if self.elements.animat.options.transition:
-                self.interface.user_params.drive_speed.value = (
-                    1+4*sim_step/self.options.n_iterations
-                )
-                self.interface.user_params.drive_speed.changed = True
-            self.animat_interface()
-        # Animat sensors
-        self.elements.animat.sensors.update(sim_step)
-        if sim_step < self.options.n_iterations-1:
-            # Plugins
-            if (
-                    self.elements.animat.options.physics.viscous
-                    and self.elements.animat.options.control.drives.forward > 3
-            ):
-                # Swimming
-                self.elements.animat.viscous_swimming_forces(sim_step)
-            if (
-                    self.elements.animat.options.physics.viscous
-                    or self.elements.animat.options.physics.sph
-            ):
-                self.elements.animat.apply_swimming_forces(sim_step)
-            if self.elements.animat.options.show_hydrodynamics:
-                self.elements.animat.draw_hydrodynamics(sim_step)
-            # Control animat
-            self.elements.animat.controller.control()
-            # Physics step
-            pybullet.stepSimulation()
-            sim_step += 1
-            # Camera
-            if not self.options.headless:
-                if self.options.record:
-                    self.interface.video.record(sim_step)
-                # User camera
-                self.interface.camera.update()
-            # Real-time
-            self.tic_rt[1] = time.time()
-            if (
-                    not self.options.fast
-                    and self.interface.user_params.rtl.value < 2.99
-            ):
-                real_time_handing(
-                    self.options.timestep,
-                    self.tic_rt,
-                    rtl=self.interface.user_params.rtl.value
-                )
-
-    def animat_interface(self):
-        """Animat interface"""
-        # Camera zoom
-        if self.interface.user_params.zoom.changed:
-            self.interface.camera.set_zoom(
-                self.interface.user_params.zoom.value
-            )
-        # Body offset
-        if self.interface.user_params.body_offset.changed:
-            self.elements.animat.options.control.network.joints.body_offsets = (
-                self.interface.user_params.body_offset.value
-            )
-            self.elements.animat.controller.network.update(
-                self.elements.animat.options
-            )
-            self.interface.user_params.body_offset.changed = False
-        # Drives
-        if self.interface.user_params.drive_speed.changed:
-            self.elements.animat.options.control.drives.forward = (
-                self.interface.user_params.drive_speed.value
-            )
-            self.elements.animat.controller.network.update(
-                self.elements.animat.options
-            )
-            if self.elements.animat.options.physics.viscous:
-                if self.elements.animat.options.control.drives.forward > 3:
-                    pybullet.setGravity(0, 0, -0.01*self.options.units.gravity)
-                else:
-                    pybullet.setGravity(0, 0, -9.81*self.options.units.gravity)
-            else:
-                pybullet.setGravity(0, 0, -9.81*self.options.units.gravity)
-            self.interface.user_params.drive_speed.changed = False
-        # Turning
-        if self.interface.user_params.drive_turn.changed:
-            self.elements.animat.options.control.drives.turning = (
-                self.interface.user_params.drive_turn.value
-            )
-            self.elements.animat.controller.network.update(
-                self.elements.animat.options
-            )
-            self.interface.user_params.drive_turn.changed = False
-=======
->>>>>>> 0d9aa6dd
 
 
 def main(simulation_options=None, animat_options=None):
@@ -184,7 +33,7 @@
     if not simulation_options:
         simulation_options = SimulationOptions.with_clargs()
     if not animat_options:
-        animat_options = SalamanderOptions()
+        animat_options = AmphibiousOptions()
         animat_options.morphology.n_joints_body = 12
 
     # Setup simulation
