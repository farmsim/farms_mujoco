--- conflicted
+++ resolved
@@ -8,18 +8,11 @@
     """AnimatController"""
 
     @classmethod
-<<<<<<< HEAD
-    def from_data(cls, model, animat_data, timestep, units):
-=======
     def from_data(cls, model, animat_data, timestep, joints_order, units):
->>>>>>> 144aa098
         """Salamander controller from options"""
         return cls(
             model=model,
             network=SalamanderNetworkODE(animat_data, timestep),
-<<<<<<< HEAD
-=======
             joints_order=joints_order,
->>>>>>> 144aa098
             units=units
         )